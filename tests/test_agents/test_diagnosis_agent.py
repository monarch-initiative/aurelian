import pytest

from aurelian.agents.diagnosis_agent import DiagnosisDependencies, diagnosis_agent


@pytest.fixture
def deps():
    return DiagnosisDependencies()


@pytest.mark.parametrize(
    "query,ideal,model",
    [
<<<<<<< HEAD
        ("Find the Mondo ID for Marfan syndrome", "MONDO:0007947"),
    ],
)
def test_ubergraph_agent(deps, query, ideal):
    r = diagnosis_agent.run_sync(query, deps=deps)
=======
        ("""Patient has growth failure, distinct facial features, alopecia, and skin aging.
            Findings excluded: Pigmented nevi, cafe-au-lait spots, and photosensitivity.
            Onset was in infancy.
            Return diagnosis with MONDO ID""", "MONDO:0008310", "openai:o3-mini"),
        ("Find the Mondo ID for Marfan syndrome", "MONDO:0007947", None),
        ("All eye phenotypes for Marfan syndrome (include HPO IDs)", "HP:0000518", None),
    ]
)
def test_ubergraph_agent(deps, query, ideal, model):
    kwargs = {"model": model} if model else {}
    r = diagnosis_agent.run_sync(query,deps=deps, **kwargs)
>>>>>>> c0e88694
    data = r.data
    assert data is not None
    if ideal is not None:
        if isinstance(ideal, list):
            for i in ideal:
                assert i in data
        else:
            assert ideal in data<|MERGE_RESOLUTION|>--- conflicted
+++ resolved
@@ -11,25 +11,17 @@
 @pytest.mark.parametrize(
     "query,ideal,model",
     [
-<<<<<<< HEAD
-        ("Find the Mondo ID for Marfan syndrome", "MONDO:0007947"),
-    ],
-)
-def test_ubergraph_agent(deps, query, ideal):
-    r = diagnosis_agent.run_sync(query, deps=deps)
-=======
+        ("Find the Mondo ID for Marfan syndrome", "MONDO:0007947", None),
         ("""Patient has growth failure, distinct facial features, alopecia, and skin aging.
             Findings excluded: Pigmented nevi, cafe-au-lait spots, and photosensitivity.
             Onset was in infancy.
             Return diagnosis with MONDO ID""", "MONDO:0008310", "openai:o3-mini"),
-        ("Find the Mondo ID for Marfan syndrome", "MONDO:0007947", None),
         ("All eye phenotypes for Marfan syndrome (include HPO IDs)", "HP:0000518", None),
     ]
 )
 def test_ubergraph_agent(deps, query, ideal, model):
     kwargs = {"model": model} if model else {}
-    r = diagnosis_agent.run_sync(query,deps=deps, **kwargs)
->>>>>>> c0e88694
+    r = diagnosis_agent.run_sync(query, deps=deps, **kwargs)
     data = r.data
     assert data is not None
     if ideal is not None:

from dataclasses import dataclass
<<<<<<< HEAD

=======
>>>>>>> c0e88694
from linkml_runtime.loaders import yaml_loader
from pydantic_ai import Agent, RunContext


@dataclass
class Dependencies:
    pass


linkml_agent = Agent(
    model="openai:gpt-4o",
)


@linkml_agent.tool
def validate_schema(ctx: RunContext[Dependencies], schema: str) -> str:
    schema = yaml_loader.loads(schema)
    return "VALIDATES"<|MERGE_RESOLUTION|>--- conflicted
+++ resolved
@@ -1,8 +1,4 @@
 from dataclasses import dataclass
-<<<<<<< HEAD
-
-=======
->>>>>>> c0e88694
 from linkml_runtime.loaders import yaml_loader
 from pydantic_ai import Agent, RunContext
 
@@ -19,5 +15,15 @@
 
 @linkml_agent.tool
 def validate_schema(ctx: RunContext[Dependencies], schema: str) -> str:
+    """
+    Validate a schema using LinkML.
+
+    Args:
+        ctx: The execution context.
+        schema: The schema in YAML format.
+
+    Returns:
+        A validation success message.
+    """
     schema = yaml_loader.loads(schema)
     return "VALIDATES"
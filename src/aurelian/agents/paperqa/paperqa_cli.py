"""
CLI commands for the PaperQA agent.
"""
import os
import asyncio
import click
from paperqa import agent_query

from aurelian.agents.paperqa.paperqa_config import get_config, PaperQADependencies
from paperqa.agents.search import get_directory_index
from paperqa import agent_query


@click.group(name="paperqa")
def paperqa_cli():
    """PaperQA management commands."""
    pass


@paperqa_cli.command()
@click.option(
    "--directory", "-d",
    help="Paper directory (override config)",
    required=True,
)
<<<<<<< HEAD
def index(directory):
    """Index papers for search and querying."""

    config=PaperQADependencies(paper_directory=directory)
    settings = config.set_paperqa_settings(
        paper_directory=directory
    )

    pdf_files = [f for f in os.listdir(directory) if f.lower().endswith('.pdf')]
=======
@click.option("--index-location", "-i", help="Paper index location")
def index(directory, index_location):
    """Index papers for search and querying."""
    config = get_config()
    if directory:
        config.paper_directory = directory

    paper_dir = config.paper_directory

    # Make index location the same as paper directory if not specified
    if not index_location:
        index_location = paper_dir

    # Set PQA_HOME environment variable to control where PaperQA stores index files
    os.environ["PQA_HOME"] = index_location

    # Create PaperQA settings with index_absolute_directory=True to ensure
    # indexes are stored with the papers
    settings = config.get_paperqa_settings()

    from paperqa.settings import IndexSettings
    settings.agent.index = IndexSettings(
        name=config.index_name,
        paper_directory=paper_dir,
        index_directory=index_location,
        # use_absolute_paper_directory=True
    )

    if not os.path.exists(paper_dir):
        click.echo(f"Creating paper directory: {paper_dir}")
        os.makedirs(paper_dir, exist_ok=True)

    pdf_files = [f for f in os.listdir(paper_dir) if f.lower().endswith('.pdf')]
>>>>>>> cf64c470

    if not pdf_files:
        click.echo(f"No PDF files found in {directory}")
        return

<<<<<<< HEAD
    click.echo(f"Found {len(pdf_files)} PDF files in {directory}")
=======
    click.echo(f"Found {len(pdf_files)} PDF files in {paper_dir}")
    click.echo(f"Index will be stored in: {index_location}")
>>>>>>> cf64c470
    click.echo("Indexing papers... (this may take a while)")

    async def run_index():
        try:
            index = await get_directory_index(
                settings=settings,
                build=True,
            )
            index_files = await index.index_files
            click.echo(f"Success! {len(index_files)} papers indexed.")
        except Exception as e:
            click.echo(f"Error indexing papers: {str(e)}")

    loop = asyncio.get_event_loop()
    try:
        loop.run_until_complete(run_index())
    except Exception as e:
        click.echo(f"Error: {str(e)}")


@paperqa_cli.command()
@click.argument("query", required=True)
@click.option(
"--directory", "-d",
help="Paper directory (override config)",
)
@click.option("--index-location", "-i", help="Paper index location")
def ask(query, directory, index_location):
    """Ask a question about the indexed papers."""
    config = get_config()
    if directory:
        config.paper_directory = directory

    paper_dir = config.paper_directory

    # Make index location the same as paper directory if not specified
    # to index on same spot where pdfs
    if not index_location:
        index_location = paper_dir

    # Set PQA_HOME environment variable to control where PaperQA stores index files
    os.environ["PQA_HOME"] = index_location

    # Create PaperQA settings
    settings = config.get_paperqa_settings()

    # Update settings with custom index location
    from paperqa.settings import IndexSettings
    settings.agent.index = IndexSettings(
        name=config.index_name,
        paper_directory=paper_dir,
        index_directory=index_location,
    )

    if not os.path.exists(paper_dir):
        click.echo(f"Paper directory does not exist: {paper_dir}")
        return

    async def run_query():
        try:
            # First check if papers are indexed
            index = await get_directory_index(settings=settings, build=False)
            index_files = await index.index_files

            if not index_files:
                raise RuntimeError("No indexed papers found. Run "
                                   "'aurelian paperqa index' to index papers.")

            click.echo(f"Querying {len(index_files)} papers about: {query}")
            click.echo("This may take a moment...\n")

            response = await agent_query(
                query=query,
                settings=settings
            )

            answer = response.session.context


            click.echo(f"Answer: {response.session.answer}" +
                       f"\n\nReferences: {response.session.references}")

        except Exception as e:
            click.echo(f"Error querying papers: {str(e)}")

    loop = asyncio.get_event_loop()
    try:
        loop.run_until_complete(run_query())
    except Exception as e:
        click.echo(f"Error: {str(e)}")


@paperqa_cli.command()
@click.option(
    "--directory", "-d",
    help="Paper directory (override config)",
)
def list(directory):
    """List indexed papers."""
    config=PaperQADependencies(paper_directory=directory)
    settings = config.set_paperqa_settings(
        paper_directory=directory
    )

    if not os.path.exists(directory):
        click.echo(f"Paper directory does not exist: {directory}")
        return

    pdf_files = [f for f in os.listdir(directory) if f.lower().endswith('.pdf')]

    click.echo(f"Files in paper directory {directory}:")
    for pdf in pdf_files:
        click.echo(f"  - {pdf}")

    async def list_indexed():
        try:
            index = await get_directory_index(settings=settings, build=False)
            index_files = await index.index_files
            click.echo(f"\nIndexed papers ({len(index_files)}):")
            for file in index_files:
                click.echo(f"  - {file}")
        except Exception as e:
            click.echo(f"\nNo indexed papers found. Run 'aurelian paperqa index' to index papers.")

    loop = asyncio.get_event_loop()
    try:
        loop.run_until_complete(list_indexed())
    except Exception as e:
        click.echo(f"Error: {str(e)}")


@paperqa_cli.command()
@click.argument("query", required=True)
@click.option(
    "--directory", "-d",
    help="Paper directory (override config)",
)
def ask(query, directory):
    """Ask a question about the indexed papers."""

    config = PaperQADependencies(paper_directory=directory)
    settings = config.set_paperqa_settings(
        paper_directory=directory
    )

    if not os.path.exists(directory):
        click.echo(f"Paper directory does not exist: {directory}")
        return

    async def run_query():
        try:
            # First check if papers are indexed
            index = await get_directory_index(settings=settings, build=False)
            index_files = await index.index_files

            if not index_files:
                raise RuntimeError("No indexed papers found. Run "
                                   "'aurelian paperqa index' to index papers.")

            click.echo(f"Querying {len(index_files)} papers about: {query}")
            click.echo("This may take a moment...\n")

            response = await agent_query(
                query=query,
                settings=settings
            )

            # pretty print references with 80 char line width
            answer = response.session.context


            click.echo(f"Answer: {response.session.answer}" +
                       f"\n\nReferences: {response.session.references}")

        except Exception as e:
            click.echo(f"Error querying papers: {str(e)}")

    loop = asyncio.get_event_loop()
    try:
        loop.run_until_complete(run_query())
    except Exception as e:
        click.echo(f"Error: {str(e)}")<|MERGE_RESOLUTION|>--- conflicted
+++ resolved
@@ -6,9 +6,8 @@
 import click
 from paperqa import agent_query
 
-from aurelian.agents.paperqa.paperqa_config import get_config, PaperQADependencies
+from aurelian.agents.paperqa.paperqa_config import get_config
 from paperqa.agents.search import get_directory_index
-from paperqa import agent_query
 
 
 @click.group(name="paperqa")
@@ -19,21 +18,9 @@
 
 @paperqa_cli.command()
 @click.option(
-    "--directory", "-d",
+    "--directory", "-d", 
     help="Paper directory (override config)",
-    required=True,
 )
-<<<<<<< HEAD
-def index(directory):
-    """Index papers for search and querying."""
-
-    config=PaperQADependencies(paper_directory=directory)
-    settings = config.set_paperqa_settings(
-        paper_directory=directory
-    )
-
-    pdf_files = [f for f in os.listdir(directory) if f.lower().endswith('.pdf')]
-=======
 @click.option("--index-location", "-i", help="Paper index location")
 def index(directory, index_location):
     """Index papers for search and querying."""
@@ -67,18 +54,13 @@
         os.makedirs(paper_dir, exist_ok=True)
 
     pdf_files = [f for f in os.listdir(paper_dir) if f.lower().endswith('.pdf')]
->>>>>>> cf64c470
 
     if not pdf_files:
-        click.echo(f"No PDF files found in {directory}")
+        click.echo(f"No PDF files found in {paper_dir}")
         return
 
-<<<<<<< HEAD
-    click.echo(f"Found {len(pdf_files)} PDF files in {directory}")
-=======
     click.echo(f"Found {len(pdf_files)} PDF files in {paper_dir}")
     click.echo(f"Index will be stored in: {index_location}")
->>>>>>> cf64c470
     click.echo("Indexing papers... (this may take a while)")
 
     async def run_index():
@@ -173,26 +155,28 @@
 
 @paperqa_cli.command()
 @click.option(
-    "--directory", "-d",
+    "--directory", "-d", 
     help="Paper directory (override config)",
 )
 def list(directory):
     """List indexed papers."""
-    config=PaperQADependencies(paper_directory=directory)
-    settings = config.set_paperqa_settings(
-        paper_directory=directory
-    )
-
-    if not os.path.exists(directory):
-        click.echo(f"Paper directory does not exist: {directory}")
+    config = get_config()
+    if directory:
+        config.paper_directory = directory
+    
+    paper_dir = config.paper_directory
+    settings = config.get_paperqa_settings()
+    
+    if not os.path.exists(paper_dir):
+        click.echo(f"Paper directory does not exist: {paper_dir}")
         return
-
-    pdf_files = [f for f in os.listdir(directory) if f.lower().endswith('.pdf')]
-
-    click.echo(f"Files in paper directory {directory}:")
+    
+    pdf_files = [f for f in os.listdir(paper_dir) if f.lower().endswith('.pdf')]
+    
+    click.echo(f"Files in paper directory {paper_dir}:")
     for pdf in pdf_files:
         click.echo(f"  - {pdf}")
-
+    
     async def list_indexed():
         try:
             index = await get_directory_index(settings=settings, build=False)
@@ -202,62 +186,9 @@
                 click.echo(f"  - {file}")
         except Exception as e:
             click.echo(f"\nNo indexed papers found. Run 'aurelian paperqa index' to index papers.")
-
+    
     loop = asyncio.get_event_loop()
     try:
         loop.run_until_complete(list_indexed())
     except Exception as e:
-        click.echo(f"Error: {str(e)}")
-
-
-@paperqa_cli.command()
-@click.argument("query", required=True)
-@click.option(
-    "--directory", "-d",
-    help="Paper directory (override config)",
-)
-def ask(query, directory):
-    """Ask a question about the indexed papers."""
-
-    config = PaperQADependencies(paper_directory=directory)
-    settings = config.set_paperqa_settings(
-        paper_directory=directory
-    )
-
-    if not os.path.exists(directory):
-        click.echo(f"Paper directory does not exist: {directory}")
-        return
-
-    async def run_query():
-        try:
-            # First check if papers are indexed
-            index = await get_directory_index(settings=settings, build=False)
-            index_files = await index.index_files
-
-            if not index_files:
-                raise RuntimeError("No indexed papers found. Run "
-                                   "'aurelian paperqa index' to index papers.")
-
-            click.echo(f"Querying {len(index_files)} papers about: {query}")
-            click.echo("This may take a moment...\n")
-
-            response = await agent_query(
-                query=query,
-                settings=settings
-            )
-
-            # pretty print references with 80 char line width
-            answer = response.session.context
-
-
-            click.echo(f"Answer: {response.session.answer}" +
-                       f"\n\nReferences: {response.session.references}")
-
-        except Exception as e:
-            click.echo(f"Error querying papers: {str(e)}")
-
-    loop = asyncio.get_event_loop()
-    try:
-        loop.run_until_complete(run_query())
-    except Exception as e:
         click.echo(f"Error: {str(e)}")
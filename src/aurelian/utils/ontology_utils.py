import pystow
from cachetools.func import lru_cache
from linkml_store.api import Collection
from linkml_store.api.stores.duckdb import DuckDBDatabase
from linkml_store.index import LLMIndexer
from oaklib import BasicOntologyInterface, get_adapter
from oaklib.datamodels.search import create_search_configuration
<<<<<<< HEAD
from oaklib.interfaces import SearchInterface
=======
from oaklib.implementations import SqlImplementation
from oaklib.interfaces import OboGraphInterface, SearchInterface
from sqlalchemy import text

llm_indexer = LLMIndexer()



@lru_cache
def get_collection_for_adapter(handle: str, name: str) -> Collection:
    adapter = get_adapter(handle)
    cache_dir = pystow.join('aurelian', 'indexes')
    duckdb_path = str(cache_dir / f"{name}.duckdb")
    database = DuckDBDatabase(duckdb_path)
    collection = database.get_collection(name, create_if_not_exists=True)
    if collection.size() > 0:
        return collection
    objs = []
    for id, lbl in adapter.labels(adapter.entities()):
        objs.append({"id": id, "label": lbl})
    collection.insert(objs)
    return collection
>>>>>>> c0e88694


def search_ontology(adapter: BasicOntologyInterface, query: str, limit=10):
    """Search the ontology for the given query term.

    Example:
        >>> from oaklib import get_adapter
<<<<<<< HEAD
        >>> adapter = get_adapter("sqlite:obo:uberon")
        >>> terms = search_ontology(adapter, "manus")
        >>> assert len(terms) > 1
        >>> terms = search_ontology(adapter, "l~digit", limit=5)
        >>> assert len(terms) == 5

    :param adapter: The ontology adapter.
    :param query: The query term.
    :param limit: The maximum number of search results to return.
    :return: The search results.

    """
    if not isinstance(adapter, SearchInterface):
        raise ValueError(f"adapter must be an instance of SearchInterface, not {type(adapter)}")
    cfg = create_search_configuration(query)
    search_term = cfg.search_terms[0]
    objs = []
    for i, curie in enumerate(adapter.basic_search(search_term, config=cfg)):
        if i >= limit:
            break
        objs.append({"id": curie, "label": adapter.label(curie), "description": adapter.definition(curie)})
=======
        >>> adapter = get_adapter("sqlite:obo:bfo")
        >>> objs = search_ontology(adapter, "3D spatial")
        >>> for id, label in objs:
        ...     print(id, label)
        BFO:0000028 three-dimensional spatial region
        ...
>>>>>>> c0e88694

    """
    scheme = adapter.resource.scheme
    name = adapter.resource.slug
    local_name = name.split(":")[-1]
    handle = f"{scheme}:{name}"
    collection = get_collection_for_adapter(handle, local_name)
    qr = collection.search(query, limit=limit, index_name="llm")
    objs = [(obj["id"], obj["label"]) for obj in qr.rows]
    return objs<|MERGE_RESOLUTION|>--- conflicted
+++ resolved
@@ -5,9 +5,6 @@
 from linkml_store.index import LLMIndexer
 from oaklib import BasicOntologyInterface, get_adapter
 from oaklib.datamodels.search import create_search_configuration
-<<<<<<< HEAD
-from oaklib.interfaces import SearchInterface
-=======
 from oaklib.implementations import SqlImplementation
 from oaklib.interfaces import OboGraphInterface, SearchInterface
 from sqlalchemy import text
@@ -15,66 +12,57 @@
 llm_indexer = LLMIndexer()
 
 
-
 @lru_cache
 def get_collection_for_adapter(handle: str, name: str) -> Collection:
+    """
+    Retrieve or create a cached ontology collection.
+
+    Args:
+        handle (str): The ontology handle (e.g., `sqlite:obo:uberon`).
+        name (str): The name of the ontology (e.g., `uberon`).
+
+    Returns:
+        Collection: The indexed ontology collection.
+    """
     adapter = get_adapter(handle)
-    cache_dir = pystow.join('aurelian', 'indexes')
+    cache_dir = pystow.join("aurelian", "indexes")
     duckdb_path = str(cache_dir / f"{name}.duckdb")
     database = DuckDBDatabase(duckdb_path)
     collection = database.get_collection(name, create_if_not_exists=True)
+
     if collection.size() > 0:
         return collection
-    objs = []
-    for id, lbl in adapter.labels(adapter.entities()):
-        objs.append({"id": id, "label": lbl})
+
+    objs = [{"id": id, "label": lbl} for id, lbl in adapter.labels(adapter.entities())]
     collection.insert(objs)
     return collection
->>>>>>> c0e88694
 
 
 def search_ontology(adapter: BasicOntologyInterface, query: str, limit=10):
-    """Search the ontology for the given query term.
+    """
+    Search the ontology for the given query term.
 
     Example:
         >>> from oaklib import get_adapter
-<<<<<<< HEAD
         >>> adapter = get_adapter("sqlite:obo:uberon")
         >>> terms = search_ontology(adapter, "manus")
         >>> assert len(terms) > 1
         >>> terms = search_ontology(adapter, "l~digit", limit=5)
         >>> assert len(terms) == 5
 
-    :param adapter: The ontology adapter.
-    :param query: The query term.
-    :param limit: The maximum number of search results to return.
-    :return: The search results.
+    Args:
+        adapter (BasicOntologyInterface): The ontology adapter.
+        query (str): The query term.
+        limit (int): The maximum number of search results to return.
 
-    """
-    if not isinstance(adapter, SearchInterface):
-        raise ValueError(f"adapter must be an instance of SearchInterface, not {type(adapter)}")
-    cfg = create_search_configuration(query)
-    search_term = cfg.search_terms[0]
-    objs = []
-    for i, curie in enumerate(adapter.basic_search(search_term, config=cfg)):
-        if i >= limit:
-            break
-        objs.append({"id": curie, "label": adapter.label(curie), "description": adapter.definition(curie)})
-=======
-        >>> adapter = get_adapter("sqlite:obo:bfo")
-        >>> objs = search_ontology(adapter, "3D spatial")
-        >>> for id, label in objs:
-        ...     print(id, label)
-        BFO:0000028 three-dimensional spatial region
-        ...
->>>>>>> c0e88694
-
+    Returns:
+        List[Tuple[str, str]]: A list of tuples containing ontology term IDs and labels.
     """
     scheme = adapter.resource.scheme
     name = adapter.resource.slug
     local_name = name.split(":")[-1]
     handle = f"{scheme}:{name}"
+
     collection = get_collection_for_adapter(handle, local_name)
     qr = collection.search(query, limit=limit, index_name="llm")
-    objs = [(obj["id"], obj["label"]) for obj in qr.rows]
-    return objs+    return [(obj["id"], obj["label"]) for obj in qr.rows]
# Chemistry Agent

<<<<<<< HEAD
::: aurelian.agents.chemistry.chemistry_agent
=======
The Chemistry Agent provides a natural language interface for working with chemical structures, reactions, and molecular properties. It can process SMILES strings, render chemical structures, calculate molecular properties, and assist with chemical analysis tasks.

## Features

- Process SMILES strings and render molecular structures
- Calculate common molecular properties and descriptors
- Convert between different chemical formats
- Search for chemical compounds by name or structure
- Analyze chemical reactions and transformations
- Generate high-quality visualizations of molecules

## Usage

### Python API

```python
from aurelian.agents.chemistry import chemistry_agent, get_config

# Initialize dependencies
deps = get_config()

# Process a chemical query
result = await chemistry_agent.run(
    "Draw the structure of caffeine and calculate its molecular weight",
    deps=deps
)

# Get the analysis results
print(result.data)
```

### Command Line Interface

```bash
aurelian chemistry "Draw the structure of caffeine and calculate its molecular weight"
```

### Gradio Interface

```python
from aurelian.agents.chemistry import chat

# Launch Gradio interface
interface = chat()
interface.launch()
```

## Tools

The Chemistry Agent provides the following tools:

### process_smiles

Processes a SMILES string to generate a molecular structure and calculate basic properties.

### draw_molecule

Creates a visual representation of a molecule from its SMILES string.

### calculate_descriptors

Calculates detailed molecular descriptors and properties for a given molecule.

### search_pubchem

Searches PubChem for compounds matching a name or partial structure.

## Examples

### Example 1: Analyzing a molecule

```
Draw the structure of aspirin and calculate its molecular weight
```

### Example 2: Converting chemical representations

```
Convert "caffeine" to a SMILES string
```

### Example 3: Comparing molecules

```
Compare the structures and properties of ibuprofen and paracetamol
```
>>>>>>> 3f0bc96b
<|MERGE_RESOLUTION|>--- conflicted
+++ resolved
@@ -1,8 +1,7 @@
 # Chemistry Agent
 
-<<<<<<< HEAD
 ::: aurelian.agents.chemistry.chemistry_agent
-=======
+
 The Chemistry Agent provides a natural language interface for working with chemical structures, reactions, and molecular properties. It can process SMILES strings, render chemical structures, calculate molecular properties, and assist with chemical analysis tasks.
 
 ## Features
@@ -88,5 +87,4 @@
 
 ```
 Compare the structures and properties of ibuprofen and paracetamol
-```
->>>>>>> 3f0bc96b
+```